--- conflicted
+++ resolved
@@ -1,6 +1,6 @@
 use winit::{
     event::*,
-    event_loop::{EventLoop, ControlFlow},
+    event_loop::{ControlFlow, EventLoop},
     window::{Window, WindowBuilder},
 };
 
@@ -33,11 +33,12 @@
                     shader_location: 1,
                     format: wgpu::VertexFormat::Float2,
                 },
-            ]
-        }
-    }
-}
-
+            ],
+        }
+    }
+}
+
+#[rustfmt::skip]
 const VERTICES: &[Vertex] = &[
     Vertex { position: [-0.0868241, 0.49240386, 0.0], tex_coords: [0.4131759, 0.00759614], }, // A
     Vertex { position: [-0.49513406, 0.06958647, 0.0], tex_coords: [0.0048659444, 0.43041354], }, // B
@@ -46,6 +47,7 @@
     Vertex { position: [0.44147372, 0.2347359, 0.0], tex_coords: [0.9414737, 0.2652641], }, // E
 ];
 
+#[rustfmt::skip]
 const INDICES: &[u16] = &[
     0, 1, 4,
     1, 2, 4,
@@ -126,20 +128,12 @@
     fn process_events(&mut self, event: &WindowEvent) -> bool {
         match event {
             WindowEvent::KeyboardInput {
-<<<<<<< HEAD
-                input: KeyboardInput {
-                    state,
-                    virtual_keycode: Some(keycode),
-                    ..
-                },
-=======
                 input:
                     KeyboardInput {
                         state,
                         virtual_keycode: Some(keycode),
                         ..
                     },
->>>>>>> fc8e6b32
                 ..
             } => {
                 let is_pressed = *state == ElementState::Pressed;
@@ -197,13 +191,8 @@
         let forward_mag = forward.magnitude();
 
         if self.is_right_pressed {
-<<<<<<< HEAD
-            // Rescale the distance between the target and eye so 
-            // that it doesn't change. The eye therefore still 
-=======
             // Rescale the distance between the target and eye so
             // that it doesn't change. The eye therefore still
->>>>>>> fc8e6b32
             // lies on the circle made by the target and eye.
             camera.eye = camera.target - (forward + right * self.speed).normalize() * forward_mag;
         }
@@ -250,14 +239,18 @@
                 compatible_surface: Some(&surface),
             },
             wgpu::BackendBit::PRIMARY, // Vulkan + Metal + DX12 + Browser WebGPU
-        ).await.unwrap();
-
-        let (device, queue) = adapter.request_device(&wgpu::DeviceDescriptor {
-            extensions: wgpu::Extensions {
-                anisotropic_filtering: false,
-            },
-            limits: Default::default(),
-        }).await;
+        )
+        .await
+        .unwrap();
+
+        let (device, queue) = adapter
+            .request_device(&wgpu::DeviceDescriptor {
+                extensions: wgpu::Extensions {
+                    anisotropic_filtering: false,
+                },
+                limits: Default::default(),
+            })
+            .await;
 
         let sc_desc = wgpu::SwapChainDescriptor {
             usage: wgpu::TextureUsage::OUTPUT_ATTACHMENT,
@@ -269,35 +262,31 @@
         let swap_chain = device.create_swap_chain(&surface, &sc_desc);
 
         let diffuse_bytes = include_bytes!("happy-tree.png");
-        let (diffuse_texture, cmd_buffer) = texture::Texture::from_bytes(
-            &device, 
-            diffuse_bytes, 
-            "happy-tree.png"
-        ).unwrap();
-        
+        let (diffuse_texture, cmd_buffer) =
+            texture::Texture::from_bytes(&device, diffuse_bytes, "happy-tree.png").unwrap();
+
         queue.submit(&[cmd_buffer]);
 
-        let texture_bind_group_layout = device.create_bind_group_layout(&wgpu::BindGroupLayoutDescriptor {
-            bindings: &[
-                wgpu::BindGroupLayoutEntry {
-                    binding: 0,
-                    visibility: wgpu::ShaderStage::FRAGMENT,
-                    ty: wgpu::BindingType::SampledTexture {
-                        multisampled: false,
-                        dimension: wgpu::TextureViewDimension::D2,
-                        component_type: wgpu::TextureComponentType::Uint,
+        let texture_bind_group_layout =
+            device.create_bind_group_layout(&wgpu::BindGroupLayoutDescriptor {
+                bindings: &[
+                    wgpu::BindGroupLayoutEntry {
+                        binding: 0,
+                        visibility: wgpu::ShaderStage::FRAGMENT,
+                        ty: wgpu::BindingType::SampledTexture {
+                            multisampled: false,
+                            dimension: wgpu::TextureViewDimension::D2,
+                            component_type: wgpu::TextureComponentType::Uint,
+                        },
                     },
-                },
-                wgpu::BindGroupLayoutEntry {
-                    binding: 1,
-                    visibility: wgpu::ShaderStage::FRAGMENT,
-                    ty: wgpu::BindingType::Sampler {
-                        comparison: false,
+                    wgpu::BindGroupLayoutEntry {
+                        binding: 1,
+                        visibility: wgpu::ShaderStage::FRAGMENT,
+                        ty: wgpu::BindingType::Sampler { comparison: false },
                     },
-                },
-            ],
-            label: Some("texture_bind_group_layout"),
-        });
+                ],
+                label: Some("texture_bind_group_layout"),
+            });
 
         let diffuse_bind_group = device.create_bind_group(&wgpu::BindGroupDescriptor {
             layout: &texture_bind_group_layout,
@@ -309,7 +298,7 @@
                 wgpu::Binding {
                     binding: 1,
                     resource: wgpu::BindingResource::Sampler(&diffuse_texture.sampler),
-                }
+                },
             ],
             label: Some("diffuse_bind_group"),
         });
@@ -333,32 +322,6 @@
             wgpu::BufferUsage::UNIFORM | wgpu::BufferUsage::COPY_DST,
         );
 
-<<<<<<< HEAD
-        let uniform_bind_group_layout = device.create_bind_group_layout(&wgpu::BindGroupLayoutDescriptor {
-            bindings: &[
-                wgpu::BindGroupLayoutEntry {
-                    binding: 0,
-                    visibility: wgpu::ShaderStage::VERTEX,
-                    ty: wgpu::BindingType::UniformBuffer {
-                        dynamic: false,
-                    },
-                }
-            ],
-            label: Some("uniform_bind_group_layout"),
-        });
-
-        let uniform_bind_group = device.create_bind_group(&wgpu::BindGroupDescriptor {
-            layout: &uniform_bind_group_layout,
-            bindings: &[
-                wgpu::Binding {
-                    binding: 0,
-                    resource: wgpu::BindingResource::Buffer {
-                        buffer: &uniform_buffer,
-                        range: 0..std::mem::size_of_val(&uniforms) as wgpu::BufferAddress,
-                    }
-                }
-            ],
-=======
         let uniform_bind_group_layout =
             device.create_bind_group_layout(&wgpu::BindGroupLayoutDescriptor {
                 bindings: &[wgpu::BindGroupLayoutEntry {
@@ -378,30 +341,39 @@
                     range: 0..std::mem::size_of_val(&uniforms) as wgpu::BufferAddress,
                 },
             }],
->>>>>>> fc8e6b32
             label: Some("uniform_bind_group"),
         });
 
         let vs_src = include_str!("shader.vert");
         let fs_src = include_str!("shader.frag");
         let mut compiler = shaderc::Compiler::new().unwrap();
-        let vs_spirv = compiler.compile_into_spirv(vs_src, shaderc::ShaderKind::Vertex, "shader.vert", "main", None).unwrap();
-        let fs_spirv = compiler.compile_into_spirv(fs_src, shaderc::ShaderKind::Fragment, "shader.frag", "main", None).unwrap();
+        let vs_spirv = compiler
+            .compile_into_spirv(
+                vs_src,
+                shaderc::ShaderKind::Vertex,
+                "shader.vert",
+                "main",
+                None,
+            )
+            .unwrap();
+        let fs_spirv = compiler
+            .compile_into_spirv(
+                fs_src,
+                shaderc::ShaderKind::Fragment,
+                "shader.frag",
+                "main",
+                None,
+            )
+            .unwrap();
         let vs_data = wgpu::read_spirv(std::io::Cursor::new(vs_spirv.as_binary_u8())).unwrap();
         let fs_data = wgpu::read_spirv(std::io::Cursor::new(fs_spirv.as_binary_u8())).unwrap();
         let vs_module = device.create_shader_module(&vs_data);
         let fs_module = device.create_shader_module(&fs_data);
 
-<<<<<<< HEAD
-        let render_pipeline_layout = device.create_pipeline_layout(&wgpu::PipelineLayoutDescriptor {
-            bind_group_layouts: &[&texture_bind_group_layout, &uniform_bind_group_layout],
-        });
-=======
         let render_pipeline_layout =
             device.create_pipeline_layout(&wgpu::PipelineLayoutDescriptor {
                 bind_group_layouts: &[&texture_bind_group_layout, &uniform_bind_group_layout],
             });
->>>>>>> fc8e6b32
 
         let render_pipeline = device.create_render_pipeline(&wgpu::RenderPipelineDescriptor {
             layout: &render_pipeline_layout,
@@ -421,34 +393,26 @@
                 depth_bias_clamp: 0.0,
             }),
             primitive_topology: wgpu::PrimitiveTopology::TriangleList,
-            color_states: &[
-                wgpu::ColorStateDescriptor {
-                    format: sc_desc.format,
-                    color_blend: wgpu::BlendDescriptor::REPLACE,
-                    alpha_blend: wgpu::BlendDescriptor::REPLACE,
-                    write_mask: wgpu::ColorWrite::ALL,
-                },
-            ],
+            color_states: &[wgpu::ColorStateDescriptor {
+                format: sc_desc.format,
+                color_blend: wgpu::BlendDescriptor::REPLACE,
+                alpha_blend: wgpu::BlendDescriptor::REPLACE,
+                write_mask: wgpu::ColorWrite::ALL,
+            }],
             depth_stencil_state: None,
             vertex_state: wgpu::VertexStateDescriptor {
                 index_format: wgpu::IndexFormat::Uint16,
-                vertex_buffers: &[
-                    Vertex::desc(),
-                ],
+                vertex_buffers: &[Vertex::desc()],
             },
             sample_count: 1,
             sample_mask: !0,
             alpha_to_coverage_enabled: false,
         });
 
-        let vertex_buffer = device.create_buffer_with_data(
-            bytemuck::cast_slice(VERTICES),
-            wgpu::BufferUsage::VERTEX,
-        );
-        let index_buffer = device.create_buffer_with_data(
-            bytemuck::cast_slice(INDICES),
-            wgpu::BufferUsage::INDEX,
-        );
+        let vertex_buffer = device
+            .create_buffer_with_data(bytemuck::cast_slice(VERTICES), wgpu::BufferUsage::VERTEX);
+        let index_buffer =
+            device.create_buffer_with_data(bytemuck::cast_slice(INDICES), wgpu::BufferUsage::INDEX);
         let num_indices = INDICES.len() as u32;
 
         Self {
@@ -472,7 +436,6 @@
         }
     }
 
-
     fn resize(&mut self, new_size: winit::dpi::PhysicalSize<u32>) {
         self.size = new_size;
         self.sc_desc.width = new_size.width;
@@ -490,26 +453,17 @@
         self.camera_controller.update_camera(&mut self.camera);
         self.uniforms.update_view_proj(&self.camera);
 
-<<<<<<< HEAD
-        let mut encoder = self.device.create_command_encoder(&wgpu::CommandEncoderDescriptor {
-            label: Some("update encoder"),
-        });
-=======
         let mut encoder = self
             .device
             .create_command_encoder(&wgpu::CommandEncoderDescriptor {
                 label: Some("update encoder"),
             });
->>>>>>> fc8e6b32
 
         let staging_buffer = self.device.create_buffer_with_data(
             bytemuck::cast_slice(&[self.uniforms]),
             wgpu::BufferUsage::COPY_SRC,
         );
 
-<<<<<<< HEAD
-        encoder.copy_buffer_to_buffer(&staging_buffer, 0, &self.uniform_buffer, 0, std::mem::size_of::<Uniforms>() as wgpu::BufferAddress);
-=======
         encoder.copy_buffer_to_buffer(
             &staging_buffer,
             0,
@@ -517,35 +471,36 @@
             0,
             std::mem::size_of::<Uniforms>() as wgpu::BufferAddress,
         );
->>>>>>> fc8e6b32
 
         self.queue.submit(&[encoder.finish()]);
     }
 
     fn render(&mut self) {
-        let frame = self.swap_chain.get_next_texture()
+        let frame = self
+            .swap_chain
+            .get_next_texture()
             .expect("Timeout getting texture");
 
-        let mut encoder = self.device.create_command_encoder(&wgpu::CommandEncoderDescriptor {
-            label: Some("Render Encoder"),
-        });
+        let mut encoder = self
+            .device
+            .create_command_encoder(&wgpu::CommandEncoderDescriptor {
+                label: Some("Render Encoder"),
+            });
 
         {
             let mut render_pass = encoder.begin_render_pass(&wgpu::RenderPassDescriptor {
-                color_attachments: &[
-                    wgpu::RenderPassColorAttachmentDescriptor {
-                        attachment: &frame.view,
-                        resolve_target: None,
-                        load_op: wgpu::LoadOp::Clear,
-                        store_op: wgpu::StoreOp::Store,
-                        clear_color: wgpu::Color {
-                            r: 0.1,
-                            g: 0.2,
-                            b: 0.3,
-                            a: 1.0,
-                        },
-                    }
-                ],
+                color_attachments: &[wgpu::RenderPassColorAttachmentDescriptor {
+                    attachment: &frame.view,
+                    resolve_target: None,
+                    load_op: wgpu::LoadOp::Clear,
+                    store_op: wgpu::StoreOp::Store,
+                    clear_color: wgpu::Color {
+                        r: 0.1,
+                        g: 0.2,
+                        b: 0.3,
+                        a: 1.0,
+                    },
+                }],
                 depth_stencil_attachment: None,
             });
 
@@ -557,17 +512,13 @@
             render_pass.draw_indexed(0..self.num_indices, 0, 0..1);
         }
 
-        self.queue.submit(&[
-            encoder.finish()
-        ]);
+        self.queue.submit(&[encoder.finish()]);
     }
 }
 
 fn main() {
     let event_loop = EventLoop::new();
-    let window = WindowBuilder::new()
-        .build(&event_loop)
-        .unwrap();
+    let window = WindowBuilder::new().build(&event_loop).unwrap();
 
     use futures::executor::block_on;
 
@@ -579,30 +530,27 @@
             Event::WindowEvent {
                 ref event,
                 window_id,
-            } if window_id == window.id() => if !state.input(event) {
-                match event {
-                    WindowEvent::CloseRequested => *control_flow = ControlFlow::Exit,
-                    WindowEvent::KeyboardInput {
-                        input,
-                        ..
-                    } => {
-                        match input {
+            } if window_id == window.id() => {
+                if !state.input(event) {
+                    match event {
+                        WindowEvent::CloseRequested => *control_flow = ControlFlow::Exit,
+                        WindowEvent::KeyboardInput { input, .. } => match input {
                             KeyboardInput {
                                 state: ElementState::Pressed,
                                 virtual_keycode: Some(VirtualKeyCode::Escape),
                                 ..
                             } => *control_flow = ControlFlow::Exit,
                             _ => {}
+                        },
+                        WindowEvent::Resized(physical_size) => {
+                            state.resize(*physical_size);
                         }
-                    }
-                    WindowEvent::Resized(physical_size) => {
-                        state.resize(*physical_size);
-                    }
-                    WindowEvent::ScaleFactorChanged { new_inner_size, .. } => {
-                        // new_inner_size is &mut so w have to dereference it twice
-                        state.resize(**new_inner_size);
-                    }
-                    _ => {}
+                        WindowEvent::ScaleFactorChanged { new_inner_size, .. } => {
+                            // new_inner_size is &mut so w have to dereference it twice
+                            state.resize(**new_inner_size);
+                        }
+                        _ => {}
+                    }
                 }
             }
             Event::RedrawRequested(_) => {
